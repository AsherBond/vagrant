--- conflicted
+++ resolved
@@ -16,22 +16,13 @@
 
 The main functionality of this command is exposed via even more subcommands:
 
-<<<<<<< HEAD
-* `add`
-* `list`
-* `outdated`
-* `prune`
-* `remove`
-* `repackage`
-* `update`
-=======
 * [`add`](#box-add)
 * [`list`](#box-list)
 * [`outdated`](#box-outdated)
+* [`prune`](#box-prune)
 * [`remove`](#box-remove)
 * [`repackage`](#box-repackage)
 * [`update`](#box-update)
->>>>>>> 02d8f9c8
 
 # Box Add
 
