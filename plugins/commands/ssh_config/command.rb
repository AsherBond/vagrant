--- conflicted
+++ resolved
@@ -10,20 +10,11 @@
       def execute
         options = {}
 
-<<<<<<< HEAD
-        opts = OptionParser.new do |opts|
-          opts.banner = "Usage: vagrant ssh-config [vm-name] [--host name]"
-
-          opts.separator ""
-
-          opts.on("--host NAME", "Name the host for the config..") do |h|
-=======
         opts = OptionParser.new do |o|
-          o.banner = "Usage: vagrant ssh-config [vm-name] [-h name]"
+          o.banner = "Usage: vagrant ssh-config [vm-name] [--host name]"
           o.separator ""
 
           o.on("--host COMMAND", "Name the host for the config..") do |h|
->>>>>>> 1cdd69bc
             options[:host] = h
           end
         end
