--- conflicted
+++ resolved
@@ -19,18 +19,13 @@
 
           @cookbooks_path            = UNSET_VALUE
           @data_bags_path            = UNSET_VALUE
+          @environments_path         = UNSET_VALUE
+          @environment               = UNSET_VALUE
           @recipe_url                = UNSET_VALUE
           @roles_path                = UNSET_VALUE
           @nfs                       = UNSET_VALUE
           @encrypted_data_bag_secret = UNSET_VALUE
           @encrypted_data_bag_secret_key_path = UNSET_VALUE
-<<<<<<< HEAD
-=======
-          @nfs                       = UNSET_VALUE
-          @environments_path         = UNSET_VALUE
-          @environment               = UNSET_VALUE
-          @__defaulted_cookbooks_path = false
->>>>>>> 081aa128
         end
 
         #------------------------------------------------------------
