--- conflicted
+++ resolved
@@ -28,12 +28,8 @@
   s.add_dependency "rb-kqueue", "~> 0.2.0"
   s.add_dependency "rest-client", ">= 1.6.0", "< 2.0"
   s.add_dependency "wdm", "~> 0.1.0"
-<<<<<<< HEAD
   s.add_dependency "winrm", "~> 1.3"
-=======
-  s.add_dependency "winrm", "~> 1.3.0"
   s.add_dependency "winrm-fs", "~> 0.1.0"
->>>>>>> a755cf28
 
   # We lock this down to avoid compilation issues.
   s.add_dependency "nokogiri", "= 1.6.3.1"
