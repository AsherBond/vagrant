## 1.5.2 (unreleased)

IMPROVEMENTS:

  - **New guest:** SmartOS
  - core: Change wording from "error" to "warning" on SSH retry output
    to convey actual meaning.
  - guests/omnios: Mount NFS capability [GH-3282]

BUG FIXES:

  - core: Vagrant won't collide with newer versions of Bundler [GH-3193]
  - core: Allow provisioner plugins to not have a config class. [GH-3272]
  - core: Removing a specific box version that doesn't exist doesn't
      crash Vagrant. [GH-3364]
  - commands/status: Machine readable output contains the target. [GH-3218]
  - guests/debian: Changing host name works properly. [GH-3283]
<<<<<<< HEAD
  - providers/virtualbox: Add missing translation for stopping status. [GH-3368]
  - providers/virtualbox: Host-only networks set cableconnected property
      to "yes" [GH-3365]
=======
  - guests/suse: Shutdown works correctly on SLES [GH-2775] 
>>>>>>> 5180f4b6
  - synced\_folders/smb: IDs of synced folders are hashed to work better
      with VMware. [GH-3219]
  - synced\_folders/smb: Passwords with symbols now work. [GH-3242]
  - synced\_folders/smb: Exporting works for non-english locale Windows
      machines. [GH-3251]

## 1.5.1 (March 13, 2014)

IMPROVEMENTS:

  - guests/tinycore: Will now auto-install rsync.
  - synced\_folders/rsync: rsync-auto will not watch filesystem for
    excluded paths. [GH-3159]

BUG FIXES:

  - core: V1 Vagrantfiles can upgrade provisioners properly. [GH-3092]
  - core: Rare EINVAL errors on box adding are gone. [GH-3094]
  - core: Upgrading the home directory for Vagrant 1.5 uses the Vagrant
    temp dir. [GH-3095]
  - core: Assume a box isn't metadata if it exceeds 20 MB. [GH-3107]
  - core: Asking for input works even in consoles that don't support
    hiding input. [GH-3119]
  - core: Adding a box by path in Cygwin on Windos works. [GH-3132]
  - core: PowerShell scripts work when they're in a directory with
    spaces. [GH-3100]
  - core: If you add a box path that doesn't exist, error earlier. [GH-3091]
  - core: Validation on forwarded ports to make sure they're between
    0 and 65535. [GH-3187]
  - core: Downloads with user/password use the curl `-u` flag. [GH-3183]
  - core: `vagrant help` no longer loads the Vagrantfile. [GH-3180]
  - guests/darwin: Fix an exception when configuring networks. [GH-3143]
  - guests/linux: Only chown folders/files in rsync if they don't
    have the proper owner. [GH-3186]
  - hosts/linux: Unusual sed delimiter to avoid conflicts. [GH-3167]
  - providers/virtualbox: Make more internal interactions with VBoxManage
    retryable to avoid spurious VirtualBox errors. [GH-2831]
  - providers/virtualbox: Import progress works again on Windows.
  - provisioners/ansible: Request SSH info within the provision method,
    when we know its available. [GH-3111]
  - synced\_folders/rsync: owner/group settings work. [GH-3163]

## 1.5.0 (March 10, 2014)

BREAKING CHANGES:

  - provisioners/ansible: the machine name (taken from Vagrantfile) is now
    set as default limit to ensure that vagrant provision steps only
    affect the expected machine.

DEPRECATIONS:

  - provisioners/chef-solo: The "nfs" setting has been replaced by
    `synced_folder_type`. The "nfs" setting will be removed in the next
    version.
  - provisioners/puppet: The "nfs" setting has been replaced by
    `synced_folder_type`. The "nfs" setting will be removed in the next
    version.

FEATURES:

  - **New provider:** Hyper-V. If you're on a Windows machine with Hyper-V
    enabled, Vagrant can now manage Hyper-V virtual machines out of the box.
  - **New guest:** Funtoo (change host name and networks supported)
  - **New guest:** NetBSD
  - **New guest:** TinyCore Linux. This allows features such as networking,
    halting, rsync and more work with Boot2Docker.
  - **New synced folder type:** rsync - Does a one-time one-directional sync
    to the guest machine. New commands `vagrant rsync` and `vagrant rsync-auto`
    can resync the folders.
  - **New synced folder type:** SMB- Allows bi-directional folder syncing
    using SMB on Windows hosts with any guest.
  - Password-based SSH authentication. This lets you use almost any off-the-shelf
    virtual machine image with Vagrant. Additionally, Vagrant will automatically
    insert a keypair into the machine.
  - Plugin versions can now be constrained to a range of versions. Example:
    `vagrant plugin install foo --plugin-version "> 1.0, < 1.1"`
  - Host-specific operations now use a "host capabilities" system much like
    guests have used "guest capabilities" for a few releases now. This allows
    plugin developers to create pluggable host-specific capabilities and makes
    further integrating Vagrant with new operating systems even easier.
  - You can now override provisioners within sub-VM configuration and
    provider overrides. See documentation for more info. [GH-1113]
  - providers/virtualbox: Provider-specific configuration `cpus` can be used
    to set the number of CPUs on the VM [GH-2800]
  - provisioners/docker: Can now build images using `docker build`. [GH-2615]

IMPROVEMENTS:

  - core: Added "error-exit" type to machine-readable output which contains
    error information that caused a non-zero exit status. [GH-2999]
  - command/destroy: confirmation will re-ask question if bad input. [GH-3027]
  - guests/solaris: More accurate Solaris >= 11, < 11 detection. [GH-2824]
  - provisioners/ansible: Generates a single inventory file, rather than
    one per machine. See docs for more info. [GH-2991]
  - provisioners/ansible: SSH forwarding support. [GH-2952]
  - provisioners/ansible: Multiple SSH keys can now be attempted [GH-2952]
  - provisioners/ansible: Disable SSH host key checking by default,
    which improves the experience. We believe this is a sane default
    for ephemeral dev machines.
  - provisioners/chef-solo: New config `synced_folder_type` replaces the
    `nfs` option. This can be used to set the synced folders the provisioner
    needs to any type. [GH-2709]
  - provisioners/chef-solo: `roles_paths` can now be an array of paths in
    Chef 11.8.0 and newer. [GH-2975]
  - provisioners/docker: Can start a container without daemonization.
  - provisioners/docker: Started containers are given names. [GH-3051]
  - provisioners/puppet: New config `synced_folder_type` replaces the
    `nfs` option. This can be used to set the synced folders the provisioner
    needs to any type. [GH-2709]
  - commands/plugin: `vagrant plugin update` will now update all installed
    plugins, respecting any constraints set.
  - commands/plugin: `vagrant plugin uninstall` can now uninstall multiple
    plugins.
  - commands/plugin: `vagrant plugin install` can now install multiple
    plugins.
  - hosts/redhat: Recognize Korora OS. [GH-2869]
  - synced\_folders/nfs: If the guest supports it, NFS clients will be
    automatically installed in the guest.

BUG FIXES:

  - core: If an exception was raised while attempting to connect to SSH
    for the first time, it would get swallowed. It is properly raised now.
  - core: Plugin installation does not fail if your local gemrc file has
    syntax errors.
  - core: Plugins that fork within certain actions will no longer hang
    indefinitely. [GH-2756]
  - core: Windows checks home directory permissions more correctly to
    warn of potential issues.
  - core: Synced folders set to the default synced folder explicitly won't
    be deleted. [GH-2873]
  - core: Static IPs can end in ".1". A warning is now shown. [GH-2914]
  - core: Adding boxes that have directories in them works on Windows.
  - core: Vagrant will not think provisioning is already done if
    the VM is manually deleted outside of Vagrant.
  - core: Box file checksums of large files works properly on Windows.
    [GH-3045]
  - commands/box: Box add `--force` works with `--provider` flag. [GH-2757]
  - commands/box: Listing boxes with machine-readable output crash is gone.
  - commands/plugin: Plugin installation will fail if dependencies conflict,
    rather than at runtime.
  - commands/ssh: When using `-c` on Windows, no more TTY errors.
  - commands/ssh-config: ProxyCommand is included in output if it is
    set. [GH-2950]
  - guests/coreos: Restart etcd after configuring networks. [GH-2852]
  - guests/linux: Don't chown VirtualBox synced folders if mounting
    as readonly. [GH-2442]
  - guests/redhat: Set hostname to FQDN, per the documentation for RedHat.
    [GH-2792]
  - hosts/bsd: Don't invoke shell for NFS sudo calls. [GH-2808]
  - hosts/bsd: Sort NFS exports to avoid false validation errors. [GH-2927]
  - hosts/bsd: No more checkexports NFS errors if you're sharing the
    same directory. [GH-3023]
  - hosts/gentoo: Look for systemctl in `/usr/bin` [GH-2858]
  - hosts/linux: Properly escape regular expression to prune NFS exports,
    allowing VMware to work properly. [GH-2934]
  - hosts/opensuse: Start NFS server properly. [GH-2923]
  - providers/virtualbox: Enabling internal networks by just setting "true"
    works properly. [GH-2751]
  - providers/virtualbox: Make more internal interactions with VBoxManage
    retryable to avoid spurious VirtualBox errors. [GH-2831]
  - providers/virtualbox: Config validation catches invalid keys. [GH-2843]
  - providers/virtualbox: Fix network adapter configuration issue if using
    provider-specific config. [GH-2854]
  - providers/virtualbox: Bridge network adapters always have their
    "cable connected" properly. [GH-2906]
  - provisioners/chef: When chowning folders, don't follow symlinks.
  - provisioners/chef: Encrypted data bag secrets also in Chef solo are
    now uploaded to the provisioning path to avoid perm issues. [GH-2845]
  - provisioners/chef: Encrypted data bag secret is removed from the
    machine before and after provisioning also with Chef client. [GH-2845]
  - provisioners/chef: Set `encrypted_data_bag_secret` on the VM to `nil`
    if the secret is not specified. [GH-2984]
  - provisioners/chef: Fix loading of the custom configure file. [GH-876]
  - provisioners/docker: Only add SSH user to docker group if the user
    isn't already in it. [GH-2838]
  - provisioners/docker: Configuring autostart works properly with
    the newest versions of Docker. [GH-2874]
  - provisioners/puppet: Append default module path to the module paths
    always. [GH-2677]
  - provisioners/salt: Setting pillar data doesn't require `deep_merge`
    plugin anymore. [GH-2348]
  - provisioners/salt: Options can now set install type and install args.
    [GH-2766]
  - provisioners/salt: Fix case when salt would say "options only allowed
    before install arguments" [GH-3005]
  - provisioners/shell: Error if script is encoded incorrectly. [GH-3000]
  - synced\_folders/nfs: NFS entries are pruned on every `vagrant up`,
    if there are any to prune. [GH-2738]

## 1.4.3 (January 2, 2014)

BUG FIXES:

  - providers/virtualbox: `vagrant package` works properly again. [GH-2739]

## 1.4.2 (December 31, 2013)

IMPROVEMENTS:

  - guests/linux: emit upstart event when NFS folders are mounted. [GH-2705]
  - provisioners/chef-solo: Encrypted data bag secret is removed from the
    machine after provisioning. [GH-2712]

BUG FIXES:

  - core: Ctrl-C no longer raises "trap context" exception.
  - core: The version for `Vagrant.configure` can now be an int. [GH-2689]
  - core: `Vagrant.has_plugin?` tries to use plugin's gem name before
    registered plugin name [GH-2617]
  - core: Fix exception if an EOFError was somehow raised by Ruby while
    checking a box checksum. [GH-2716]
  - core: Better error message if your plugin state file becomes corrupt
    somehow. [GH-2694]
  - core: Box add will fail early if the box already exists. [GH-2621]
  - hosts/bsd: Only run `nfsd checkexports` if there is an exports file.
    [GH-2714]
  - commands/plugin: Fix exception that could happen rarely when installing
    a plugin.
  - providers/virtualbox: Error when packaging if the package already exists
    _before_ the export is done. [GH-2380]
  - providers/virtualbox: NFS with static IP works even if VirtualBox
    guest additions aren't installed (regression). [GH-2674]
  - synced\_folders/nfs: sudo will only ask for password one at a time
    when using a parallel provider [GH-2680]

## 1.4.1 (December 18, 2013)

IMPROVEMENTS:

  - hosts/bsd: check NFS exports file for issues prior to exporting
  - provisioners/ansible: Add ability to use Ansible groups in generated
    inventory [GH-2606]
  - provisioners/docker: Add support for using the provisioner with RedHat
    based guests [GH-2649]
  - provisioners/docker: Remove "Docker" prefix from Client and Installer
    classes [GH-2641]

BUG FIXES:

  - core: box removal of a V1 box works
  - core: `vagrant ssh -c` commands are now executed in the context of
    a login shell (regression). [GH-2636]
  - core: specifying `-t` or `-T` to `vagrant ssh -c` as extra args
    will properly enable/disable a TTY for OpenSSH. [GH-2618]
  - commands/init: Error if can't write Vagrantfile to directory. [GH-2660]
  - guests/debian: fix `use_dhcp_assigned_default_route` to work properly.
    [GH-2648]
  - guests/debian,ubuntu: fix change\_host\_name for FQDNs with trailing
    dots [GH-2610]
  - guests/freebsd: configuring networks in the guest works properly
    [GH-2620]
  - guests/redhat: fix configure networks bringing down interfaces that
    don't exist. [GH-2614]
  - providers/virtualbox: Don't override NFS exports for all VMs when
    coming up. [GH-2645]
  - provisioners/ansible: Array arguments work for raw options [GH-2667]
  - provisioners/chef-client: Fix node/client deletion when node\_name is not
    set. [GH-2345]
  - provisioners/chef-solo: Force remove files to avoid cases where
    a prompt would be shown to users. [GH-2669]
  - provisioners/puppet: Don't prepend default module path for Puppet
    in case Puppet is managing its own paths. [GH-2677]

## 1.4.0 (December 9, 2013)

FEATURES:

  - New provisioner: Docker. Install Docker, pull containers, and run
    containers easier than ever.
  - Machine readable output. Vagrant now has machine-friendly output by
    using the `--machine-readable` flag.
  - New plugin type: synced folder implementation. This allows new ways of
    syncing folders to be added as plugins to Vagrant.
  - The `Vagrant.require_version` function can be used at the top of a Vagrantfile
    to enforce a minimum/maximum Vagrant version.
  - Adding boxes via `vagrant box add` and the Vagrantfile both support
    providing checksums of the box files.
  - The `--debug` flag can be specified on any command now to get debug-level
    log output to ease reporting bugs.
  - You can now specify a memory using `vb.memory` setting with VirtualBox.
  - Plugin developers can now hook into `environment_plugins_loaded`, which is
    executed after plugins are loaded but before Vagrantfiles are parsed.
  - VirtualBox internal networks are now supported. [GH-2020]

IMPROVEMENTS:

  - core: Support resumable downloads [GH-57]
  - core: owner/group of shared folders can be specified by integers. [GH-2390]
  - core: the VAGRANT\_NO\_COLOR environmental variable may be used to enable
    `--no-color` mode globally. [GH-2261]
  - core: box URL and add date is tracked and shown if `-i` flag is
    specified for `vagrant box list` [GH-2327]
  - core: Multiple SSH keys can be specified with `config.ssh.private_key_path`
    [GH-907]
  - core: `config.vm.box_url` can be an array of URLs. [GH-1958]
  - commands/box/add: Can now specify a custom CA cert for verifying
    certs from a custom CA. [GH-2337]
  - commands/box/add: Can now specify a client cert when downloading a
    box. [GH-1889]
  - commands/init: Add `--output` option for specifing output path, or
    "-" for stdin. [GH-1364]
  - commands/provision: Add `--no-parallel` option to disable provider
    parallelization if the provider supports it. [GH-2404]
  - commands/ssh: SSH compression is enabled by default. [GH-2456]
  - commands/ssh: Inline commands specified with "-c" are now executed
    using OpenSSH rather than pure-Ruby SSH. It is MUCH faster, and
    stdin works!
  - communicators/ssh: new configuration `config.ssh.pty` is a boolean for
    whether you want ot use a PTY for provisioning.
  - guests/linux: emit upstart event `vagrant-mounted` if upstart is
    available. [GH-2502]
  - guests/pld: support changing hostname [GH-2543]
  - providers/virtualbox: Enable symlinks for VirtualBox 4.1. [GH-2414]
  - providers/virtualbox: default VM name now includes milliseconds with
    a random number to try to avoid conflicts in CI environments. [GH-2482]
  - providers/virtualbox: customizations via VBoxManage are retried, avoiding
    VirtualBox flakiness [GH-2483]
  - providers/virtualbox: NFS works with DHCP host-only networks now. [GH-2560]
  - provisioners/ansible: allow files for extra vars [GH-2366]
  - provisioners/puppet: client cert and private key can now be specified
    for the puppet server provisioner. [GH-902]
  - provisioners/puppet: the manifests path can be in the VM. [GH-1805]
  - provisioners/shell: Added `keep_color` option to not automatically color
    output based on stdout/stderr. [GH-2505]
  - provisioners/shell: Arguments can now be an array of args. [GH-1949]
  - synced\_folders/nfs: Specify `nfs_udp` to false to disable UDP based
    NFS folders. [GH-2304]

BUG FIXES:

  - core: Make sure machine IDs are always strings. [GH-2434]
  - core: 100% CPU spike when waiting for SSH is fixed. [GH-2401]
  - core: Command lookup works on systems where PATH is not valid UTF-8 [GH-2514]
  - core: Human-friendly error if box metadata.json becomes corrupted. [GH-2305]
  - core: Don't load Vagrantfile on `vagrant plugin` commands, allowing
    Vagrantfiles that use plugins to work. [GH-2388]
  - core: global flags are ignored past the "--" on the CLI. [GH-2491]
  - core: provisoining will properly happen if `up` failed. [GH-2488]
  - guests/freebsd: Mounting NFS folders works. [GH-2400]
  - guests/freebsd: Uses `sh` by default for shell. [GH-2485]
  - guests/linux: upstart events listening for `vagrant-mounted` won't
    wait for jobs to complete, fixing issues with blocking during
    vagrant up [GH-2564]
  - guests/redhat: `DHCP_HOSTNAME` is set to the hostname, not the FQDN. [GH-2441]
  - guests/redhat: Down interface before messing up configuration file
    for networking. [GH-1577]
  - guests/ubuntu: "localhost" is preserved when changing hostnames.
    [GH-2383]
  - hosts/bsd: Don't set mapall if maproot is set in NFS. [GH-2448]
  - hosts/gentoo: Support systemd for NFS startup. [GH-2382]
  - providers/virtualbox: Don't start new VM if VirtualBox has transient
    failure during `up` from suspended. [GH-2479]
  - provisioners/chef: Chef client encrypted data bag secrets are now
    uploaded to the provisioning path to avoid perm issues. [GH-1246]
  - provisioners/chef: Create/chown the cache and backup folders. [GH-2281]
  - provisioners/chef: Verify environment paths exist in config
    validation step. [GH-2381]
  - provisioners/puppet: Multiple puppet definitions in a Vagrantfile
    work correctly.
  - provisioners/salt: Bootstrap on FreeBSD systems work. [GH-2525]
  - provisioners/salt: Extra args for bootstrap are put in the proper
    location. [GH-2558]

## 1.3.5 (October 15, 2013)

FEATURES:

  - VirtualBox 4.3 is now supported. [GH-2374]
  - ESXi is now a supported guest OS. [GH-2347]

IMPROVEMENTS:

  - guests/redhat: Oracle Linux is now supported. [GH-2329]
  - provisioners/salt: Support running overstate. [GH-2313]

BUG FIXES:

  - core: Fix some places where "no error message" errors were being
    reported when in fact there were errors. [GH-2328]
  - core: Disallow hyphens or periods for starting hostnames. [GH-2358]
  - guests/ubuntu: Setting hostname works properly. [GH-2334]
  - providers/virtualbox: Retryable VBoxManage commands are properly
    retried. [GH-2365]
  - provisioners/ansible: Verbosity won't be blank by default. [GH-2320]
  - provisioners/chef: Fix exception raised during Chef client node
    cleanup. [GH-2345]
  - provisioners/salt: Correct master seed file name. [GH-2359]

## 1.3.4 (October 2, 2013)

FEATURES:

  - provisioners/shell: Specify the `binary` option as true and Vagrant won't
    automatically replace Windows line endings with Unix ones.  [GH-2235]

IMPROVEMENTS:

  - guests/suse: Support installing CFEngine. [GH-2273]

BUG FIXES:

  - core: Don't output `\e[0K` anymore on Windows. [GH-2246]
  - core: Only modify `DYLD_LIBRARY_PATH` on Mac when executing commands
    in the installer context. [GH-2231]
  - core: Clear `DYLD_LIBRARY_PATH` on Mac if the subprocess is executing
    a setuid or setgid script. [GH-2243]
  - core: Defined action hook names can be strings now. They are converted
    to symbols internally.
  - guests/debian: FQDN is properly set when setting the hostname. [GH-2254]
  - guests/linux: Fix poor chown command for mounting VirtualBox folders.
  - guests/linux: Don't raise exception right away if mounting fails, allow
    retries. [GH-2234]
  - guests/redhat: Changing hostname changes DHCP_HOSTNAME. [GH-2267]
  - hosts/arch: Vagrant won't crash on Arch anymore. [GH-2233]
  - provisioners/ansible: Extra vars are converted to strings. [GH-2244]
  - provisioners/ansible: Output will show up on a task-by-task basis. [GH-2194]
  - provisioners/chef: Propagate disabling color if Vagrant has no color
    enabled. [GH-2246]
  - provisioners/chef: Delete from chef server exception fixed. [GH-2300]
  - provisioners/puppet: Work with restrictive umask. [GH-2241]
  - provisioners/salt: Remove bootstrap definition file on each run in
    order to avoid permissions issues. [GH-2290]

## 1.3.3 (September 18, 2013)

BUG FIXES:

  - core: Fix issues with dynamic linker not finding symbols on OS X. [GH-2219]
  - core: Properly clean up machine directories on destroy. [GH-2223]
  - core: Add a timeout to waiting for SSH connection and server headers
    on SSH. [GH-2226]

## 1.3.2 (September 17, 2013)

IMPROVEMENTS:

  - provisioners/ansible: Support more verbosity levels, better documentation.
    [GH-2153]
  - provisioners/ansible: Add `host_key_checking` configuration. [GH-2203]

BUG FIXES:

  - core: Report the proper invalid state when waiting for the guest machine
    to be ready
  - core: `Guest#capability?` now works with strings as well
  - core: Fix NoMethodError in the new `Vagrant.has_plugin?` method [GH-2189]
  - core: Convert forwarded port parameters to integers. [GH-2173]
  - core: Don't spike CPU to 100% while waiting for machine to boot. [GH-2163]
  - core: Increase timeout for individual SSH connection to 60 seconds. [GH-2163]
  - core: Call realpath after creating directory so NFS directory creation
    works. [GH-2196]
  - core: Don't try to be clever about deleting the machine state
    directory anymore. Manually done in destroy actions. [GH-2201]
  - core: Find the root Vagrantfile only if Vagrantfile is a file, not
    a directory. [GH-2216]
  - guests/linux: Try `id -g` in addition to `getent` for mounting
    VirtualBox shared folders [GH-2197]
  - hosts/arch: NFS exporting works properly, no exceptions. [GH-2161]
  - hosts/bsd: Use only `sudo` for writing NFS exports. This lets NFS
    exports work if you have sudo privs but not `su`. [GH-2191]
  - hosts/fedora: Fix host detection encoding issues. [GH-1977]
  - hosts/linux: Fix NFS export problems with `no_subtree_check`. [GH-2156]
  - installer/mac: Vagrant works properly when a library conflicts from
    homebrew. [GH-2188]
  - installer/mac: deb/rpm packages now have an epoch of 1 so that new
    installers don't appear older. [GH-2179]
  - provisioners/ansible: Default output level is now verbose again. [GH-2194]
  - providers/virtualbox: Fix an issue where destroy middlewares weren't
    being properly called. [GH-2200]

## 1.3.1 (September 6, 2013)

BUG FIXES:

  - core: Fix various issues where using the same options hash in a
    Vagrantfile can cause errors.
  - core: `VAGRANT_VAGRANTFILE` env var only applies to the project
    Vagrantfile name. [GH-2130]
  - core: Fix an issue where the data directory would be deleted too
    quickly in a multi-VM environment.
  - core: Handle the case where we get an EACCES cleaning up the .vagrant
    directory.
  - core: Fix exception on upgrade warnings from V1 to V2. [GH-2142]
  - guests/coreos: Proper IP detection. [GH-2146]
  - hosts/linux: NFS exporting works properly again. [GH-2137]
  - provisioners/chef: Work even with restrictive umask on user. [GH-2121]
  - provisioners/chef: Fix environment validation to be less restrictive.
  - provisioners/puppet: No more "shared folders cannot be found" error.
    [GH-2134]
  - provisioners/puppet: Work with restrictive umask on user by testing
    for folders with sudo. [GH-2121]

## 1.3.0 (September 5, 2013)

BACKWARDS INCOMPATIBILITY:

  - `config.ssh.max_tries` is gone. Instead of maximum tries, Vagrant now
    uses a simple overall timeout value `config.vm.boot_timeout` to wait for
    the machine to boot up.
  - `config.vm.graceful_halt_retry_*` settings are gone. Instead, a single
    timeout is now used to wait for a graceful halt to work, specified
    by `config.vm.graceful_halt_timeout`.
  - The ':extra' flag to shared folders for specifying arbitrary mount
    options has been replaced with the `:mount_options` flag, which is now
    an array of mount options.
  - `vagrant up` will now only run provisioning by default the first time
   it is run. Subsequent `reload` or `up` will need to explicitly specify
   the `--provision` flag to provision. [GH-1776]

FEATURES:

  - New command: `vagrant plugin update` to update specific installed plugins.
  - New provisioner: File provisioner. [GH-2112]
  - New provisioner: Salt provisioner. [GH-1626]
  - New guest: Mac OS X guest support. [GH-1914]
  - New guest: CoreOS guest support. Change host names and configure networks on
    CoreOS. [GH-2022]
  - New guest: Solaris 11 guest support. [GH-2052]
  - Support for environments in the Chef-solo provisioner. [GH-1915]
  - Provisioners can now define "cleanup" tasks that are executed on
    `vagrant destroy`. [GH-1302]
  - Chef Client provisioner will now clean up the node/client using
    `knife` if configured to do so.
  - `vagrant up` has a `--no-destroy-on-error` flag that will not destroy
    the VM if a fatal error occurs. [GH-2011]
  - NFS: Arbitrary mount options can be specified using the
   `mount_options` option on synced folders. [GH-1029]
  - NFS: Arbitrary export options can be specified using
   `bsd__nfs_options` and `linux__nfs_options`. [GH-1029]
  - Static IP can now be set on public networks. [GH-1745]
  - Add `Vagrant.has_plugin?` method for use in Vagrantfile to check
    if a plugin is installed. [GH-1736]
  - Support for remote shell provisioning scripts [GH-1787]

IMPROVEMENTS:

  - core: add `--color` to any Vagrant command to FORCE color output. [GH-2027]
  - core: "config.vm.host_name" works again, just an alias to hostname.
  - core: Reboots via SSH are now handled gracefully (without exception).
  - core: Mark `disabled` as true on forwarded port to disable. [GH-1922]
  - core: NFS exports are now namespaced by user ID, so pruning NFS won't
    remove exports from other users. [GH-1511]
  - core: "vagrant -v" no longer loads the Vagrantfile
  - commands/box/remove: Fix stack trace that happens if no provider
    is specified. [GH-2100]
  - commands/plugin/install: Post install message of a plugin will be
    shown if available. [GH-1986]
  - commands/status: cosmetic improvement to better align names and
    statuses [GH-2016]
  - communicators/ssh: Support a proxy_command. [GH-1537]
  - guests/openbsd: support configuring networks, changing host name,
    and mounting NFS. [GH-2086]
  - guests/suse: Supports private/public networks. [GH-1689]
  - hosts/fedora: Support RHEL as a host. [GH-2088]
  - providers/virtualbox: "post-boot" customizations will run directly
    after boot, and before waiting for SSH. [GH-2048]
  - provisioners/ansible: Many more configuration options. [GH-1697]
  - provisioners/ansible: Ansible `inventory_path` can be a directory now. [GH-2035]
  - provisioners/ansible: Extra verbose option by setting `config.verbose`
    to `extra`. [GH-1979]
  - provisioners/ansible: `inventory_path` will be auto-generated if not
    specified. [GH-1907]
  - provisioners/puppet: Add `nfs` option to puppet provisioner. [GH-1308]
  - provisioners/shell: Set the `privileged` option to false to run
    without sudo. [GH-1370]

BUG FIXES:

  - core: Clean up ".vagrant" folder more effectively.
  - core: strip newlines off of ID file values [GH-2024]
  - core: Multiple forwarded ports with different protocols but the same
    host port can be specified. [GH-2059]
  - core: `:nic_type` option for private networks is respected. [GH-1704]
  - commands/up: provision-with validates the provisioners given. [GH-1957]
  - guests/arch: use systemd way of setting host names. [GH-2041]
  - guests/debian: Force bring up eth0. Fixes hangs on setting hostname.
   [GH-2026]
  - guests/ubuntu: upstart events are properly emitted again. [GH-1717]
  - hosts/bsd: Nicer error if can't read NFS exports. [GH-2038]
  - hosts/fedora: properly detect later CentOS versions. [GH-2008]
  - providers/virtualbox: VirtualBox 4.2 now supports up to 36
    network adapters. [GH-1886]
  - provisioners/ansible: Execute ansible with a cwd equal to the
    path where the Vagrantfile is. [GH-2051]
  - provisioners/all: invalid config keys will be properly reported. [GH-2117]
  - provisioners/ansible: No longer report failure on every run. [GH-2007]
  - provisioners/ansible: Properly handle extra vars with spaces. [GH-1984]
  - provisioners/chef: Formatter option works properly. [GH-2058]
  - provisioners/chef: Create/chown the provisioning folder before
    reading contents. [GH-2121]
  - provisioners/puppet: mount synced folders as root to avoid weirdness
  - provisioners/puppet: Run from the correct working directory. [GH-1967]
    with Puppet. [GH-2015]
  - providers/virtualbox: Use `getent` to get the group ID instead of
    `id` in case the name doesn't have a user. [GH-1801]
  - providers/virtualbox: Will only set the default name of the VM on
    initial `up`. [GH-1817]

## 1.2.7 (July 28, 2013)

BUG FIXES:

  - On Windows, properly convert synced folder host path to a string
    so that separator replacement works properly.
  - Use `--color=false` for no color in Puppet to support older
    versions properly. [GH-2000]
  - Make sure the hostname configuration is a string. [GH-1999]
  - cURL downloads now contain a user agent which fixes some
    issues with downloading Vagrant through proxies. [GH-2003]
  - `vagrant plugin install` will now always properly show the actual
    installed gem name. [GH-1834]

## 1.2.6 (July 26, 2013)

BUG FIXES:

  - Box collections with multiple formats work properly by converting
    the supported formats to symbols. [GH-1990]

## 1.2.5 (July 26, 2013)

FEATURES:

  - `vagrant help <command>` now works. [GH-1578]
  - Added `config.vm.box_download_insecure` to allow the box_url setting
    to point to an https site that won't be validated. [GH-1712]
  - VirtualBox VBoxManage customizations can now be specified to run
    pre-boot (the default and existing functionality, pre-import,
    or post-boot. [GH-1247]
  - VirtualBox no longer destroys unused network interfaces by default.
    This didn't work across multi-user systems and required admin privileges
    on Windows, so it has been disabled by default. It can be enabled using
    the VirtualBox provider-specific `destroy_unused_network_interfaces`
    configuration by setting it to true. [GH-1324]

IMPROVEMENTS:

  - Remote commands that fail will now show the stdout/stderr of the
    command that failed. [GH-1203]
  - Puppet will run without color if the UI is not colored. [GH-1344]
  - Chef supports the "formatter" configuration for setting the
    formatter. [GH-1250]
  - VAGRANT_DOTFILE_PATH environmental variable reintroduces the
    functionality removed in 1.1 from "config.dotfile_name" [GH-1524]
  - Vagrant will show an error if VirtualBox 4.2.14 is running.
  - Added provider to BoxNotFound error message. [GH-1692]
  - If Ansible fails to run properly, show an error message. [GH-1699]
  - Adding a box with the `--provider` flag will now allow a box for
    any of that provider's supported formats.
  - NFS mounts enable UDP by default, resulting in higher performance.
    (Because mount is over local network, packet loss is not an issue)
   [GH-1706]

BUG FIXES:

  - `box_url` now handles the case where the provider doesn't perfectly
    match the provider in use, but the provider supports it. [GH-1752]
  - Fix uninitialized constant error when configuring Arch Linux network. [GH-1734]
  - Debian/Ubuntu change hostname works properly if eth0 is configured
    with hot-plugging. [GH-1929]
  - NFS exports with improper casing on Mac OS X work properly. [GH-1202]
  - Shared folders overriding '/vagrant' in multi-VM environments no
    longer all just use the last value. [GH-1935]
  - NFS export fsid's are now 32-bit integers, rather than UUIDs. This
    lets NFS exports work with Linux kernels older than 2.6.20. [GH-1127]
  - NFS export allows access from all private networks on the VM. [GH-1204]
  - Default VirtualBox VM name now contains the machine name as defined
    in the Vagrantfile, helping differentiate multi-VM. [GH-1281]
  - NFS works properly on CentOS hosts. [GH-1394]
  - Solaris guests actually shut down properly. [GH-1506]
  - All provisioners only output newlines when the provisioner sends a
    newline. This results in the output looking a lot nicer.
  - Sharing folders works properly if ".profile" contains an echo. [GH-1677]
  - `vagrant ssh-config` IdentityFile is only wrapped in quotes if it
    contains a space. [GH-1682]
  - Shared folder target path can be a Windows path. [GH-1688]
  - Forwarded ports don't auto-correct by default, and will raise an
    error properly if they collide. [GH-1701]
  - Retry SSH on ENETUNREACH error. [GH-1732]
  - NFS is silently ignored on Windows. [GH-1748]
  - Validation so that private network static IP does not end in ".1" [GH-1750]
  - With forward agent enabled and sudo being used, Vagrant will automatically
    discover and set `SSH_AUTH_SOCK` remotely so that forward agent
    works properly despite misconfigured sudoers. [GH-1307]
  - Synced folder paths on Windows containing '\' are replaced with
    '/' internally so that they work properly.
  - Unused config objects are finalized properly. [GH-1877]
  - Private networks work with Fedora guests once again. [GH-1738]
  - Default internal encoding of strings in Vagrant is now UTF-8, allowing
    detection of Fedora to work again (which contained a UTF-8 string). [GH-1977]

## 1.2.4 (July 16, 2013)

FEATURES:

  - Chef solo and client provisioning now support a `custom_config_path`
    setting that accepts a path to a Ruby file to load as part of Chef
    configuration, allowing you to override any setting available. [GH-876]
  - CFEngine provisioner: you can now specify the package name to install,
    so CFEngine enterprise is supported. [GH-1920]

IMPROVEMENTS:

  - `vagrant box remove` works with only the name of the box if that
    box exists only backed by one provider. [GH-1032]
  - `vagrant destroy` returns exit status 1 if any of the confirmations
    are declined. [GH-923]
  - Forwarded ports can specify a host IP and guest IP to bind to. [GH-1121]
  - You can now set the "ip" of a private network that uses DHCP. This will
    change the subnet and such that the DHCP server uses.
  - Add `file_cache_path` support for chef_solo. [GH-1897]

BUG FIXES:

  - VBoxManage or any other executable missing from PATH properly
    reported. Regression from 1.2.2. [GH-1928]
  - Boxes downloaded as part of `vagrant up` are now done so _prior_ to
    config validation. This allows Vagrantfiles to references files that
    may be in the box itself. [GH-1061]
  - Chef removes dna.json and encrypted data bag secret file prior to
    uploading. [GH-1111]
  - NFS synced folders exporting sub-directories of other exported folders now
    works properly. [GH-785]
  - NFS shared folders properly dereference symlinks so that the real path
    is used, avoiding mount errors [GH-1101]
  - SSH channel is closed after the exit status is received, potentially
    eliminating any SSH hangs. [GH-603]
  - Fix regression where VirtualBox detection wasn't working anymore. [GH-1918]
  - NFS shared folders with single quotes in their name now work properly. [GH-1166]
  - Debian/Ubuntu request DHCP renewal when hostname changes, which will
    fix issues with FQDN detecting. [GH-1929]
  - SSH adds the "DSAAuthentication=yes" option in case that is disabled
    on the user's system. [GH-1900]

## 1.2.3 (July 9, 2013)

FEATURES:

  - Puppet provisioner now supports Hiera by specifying a `hiera_config_path`.
  - Added a `working_directory` configuration option to the Puppet apply
    provisioner so you can specify the working directory when `puppet` is
    called, making it friendly to Hiera data and such. [GH-1670]
  - Ability to specify the host IP to bind forwarded ports to. [GH-1785]

IMPROVEMENTS:

  - Setting hostnames works properly on OmniOS. [GH-1672]
  - Better VBoxManage error detection on Windows systems. This avoids
    some major issues where Vagrant would sometimes "lose" your VM. [GH-1669]
  - Better detection of missing VirtualBox kernel drivers on Linux
    systems. [GH-1671]
  - More precise detection of Ubuntu/Debian guests so that running Vagrant
    within an LXC container works properly now.
  - Allow strings in addition to symbols to more places in V1 configuration
    as well as V2 configuration.
  - Add `ARPCHECK=0` to RedHat OS family network configuration. [GH-1815]
  - Add SSH agent forwarding sample to initial Vagrantfile. [GH-1808]
  - VirtualBox: Only configure networks if there are any to configure.
    This allows linux's that don't implement this capability to work with
    Vagrant. [GH-1796]
  - Default SSH forwarded port now binds to 127.0.0.1 so only local
    connections are allowed. [GH-1785]
  - Use `netctl` for Arch Linux network configuration. [GH-1760]
  - Improve fedora host detection regular expression. [GH-1913]
  - SSH shows a proper error on EHOSTUNREACH. [GH-1911]

BUG FIXES:

  - Ignore "guest not ready" errors when attempting to graceful halt and
    carry on checks whether the halt succeeded. [GH-1679]
  - Handle the case where a roles path for Chef solo isn't properly
	defined. [GH-1665]
  - Finding V1 boxes now works properly again to avoid "box not found"
    errors. [GH-1691]
  - Setting hostname on SLES 11 works again. [GH-1781]
  - `config.vm.guest` properly forces guests again. [GH-1800]
  - The `read_ip_address` capability for linux properly reads the IP
    of only the first network interface. [GH-1799]
  - Validate that an IP is given for a private network. [GH-1788]
  - Fix uninitialized constant error for Gentoo plugin. [GH-1698]

## 1.2.2 (April 23, 2013)

FEATURES:

  - New `DestroyConfirm` built-in middleware for providers so they can
    more easily conform to the `destroy` action.

IMPROVEMENTS:

  - No longer an error if the Chef run list is empty. It is now
    a warning. [GH-1620]
  - Better locking around handling the `box_url` parameter for
    parallel providers.
  - Solaris guest is now properly detected on SmartOS, OmniOS, etc. [GH-1639]
  - Guest addition version detection is more robust, attempting other
    routes to get the version, and also retrying a few times. [GH-1575]

BUG FIXES:

  - `vagrant package --base` works again. [GH-1615]
  - Box overrides specified in provider config overrides no longer
    fail to detect the box. [GH-1617]
  - In a multi-machine environment, a box not found won't be downloaded
    multiple times. [GH-1467]
  - `vagrant box add` with a file path now works correctly on Windows
    when a drive letter is specified.
  - DOS line endings are converted to Unix line endings for the
    shell provisioner automatically. [GH-1495]

## 1.2.1 (April 17, 2013)

FEATURES:

  - Add a `--[no-]parallel` flag to `vagrant up` to enable/disable
    parallelism. Vagrant will parallelize by default.

IMPROVEMENTS:

  - Get rid of arbitrary 4 second sleep when connecting via SSH. The
    issue it was attempting to work around may be gone now.

BUG FIXES:

  - Chef solo run list properly set. [GH-1608]
  - Follow 30x redirects when downloading boxes. [GH-1607]
  - Chef client config defaults are done properly. [GH-1609]
  - VirtualBox mounts shared folders with the proper owner/group. [GH-1611]
  - Use the Mozilla CA cert bundle for cURL so SSL validation works
    properly.

## 1.2.0 (April 16, 2013)

BACKWARDS INCOMPATIBILITIES:

  - WINDOWS USERS: Vagrant now defaults to using the 'USERPROFILE' environmental
    variable for the home directory if it is set. This means that the default
    location for the Vagrant home directory is now `%USERPROFILE%/.vagrant.d`.
    On Cygwin, this will cause existing Cygwin users to "lose" their boxes.
    To work around this, either set `VAGRANT_HOME` to your Cygwin ".vagrant.d"
    folder or move your ".vagrant.d" folder to `USERPROFILE`. The latter is
    recommended for long-term support.
  - The constant `Vagrant::Environment::VAGRANT_HOME` was removed in favor of
    `Vagrant::Environment#default_vagrant_home`.

FEATURES:

  - Providers can now parallelize! If they explicitly support it, Vagrant
    will run "up" and other commands in parallel. For providers such AWS,
    this means that your instances will come up in parallel. VirtualBox
    does not support this mode.
  - Box downloads are now done via `curl` rather than Ruby's built-in
    HTTP library. This results in massive speedups, support for SSL
    verification, FTP downloads, and more.
  - `config.vm.provider` now takes an optional second parameter to the block,
    allowing you to override any configuration value. These overrides are
    applied last, and therefore override any other configuration value.
    Note that while this feature is available, the "Vagrant way" is instead
    to use box manifests to ensure that the "box" for every provider matches,
    so these sorts of overrides are unnecessary.
  - A new "guest capabilities" system to replace the old "guest" system.
    This new abstraction allows plugins to define "capabilities" that
    certain guest operating systems can implement. This allows greater
    flexibility in doing guest-specific behavior.
  - Ansible provisioner support. [GH-1465]
  - Providers can now support multiple box formats by specifying the
    `box_format:` option.
  - CFEngine provisioner support.
  - `config.ssh.default` settings introduced to set SSH defaults that
    providers can still override. [GH-1479]

IMPROVEMENTS:

  - Full Windows support in cmd.exe, PowerShell, Cygwin, and MingW based
    environments.
  - By adding the "disabled" boolean flag to synced folders you can disable
    them altogether. [GH-1004]
  - Specify the default provider with the `VAGRANT_DEFAULT_PROVIDER`
    environmental variable. [GH-1478]
  - Invalid settings are now caught and shown in a user-friendly way. [GH-1484]
  - Detect PuTTY Link SSH client on Windows and show an error. [GH-1518]
  - `vagrant ssh` in Cygwin won't output DOS path file warnings.
  - Add `--rtcuseutc on` as a sane default for VirtualBox. [GH-912]
  - SSH will send keep-alive packets every 5 seconds by default to
    keep connections alive. Can be disabled with `config.ssh.keep_alive`. [GH-516]
  - Show a message on `vagrant up` if the machine is already running. [GH-1558]
  - "Running provisioner" output now shoes the provisioner shortcut name,
    rather than the less-than-helpful class name.
  - Shared folders with the same guest path will overwrite each other. No
    more shared folder IDs.
  - Shell provisioner outputs script it is running. [GH-1568]
  - Automatically merge forwarded ports that share the same host
    port.

BUG FIXES:

  - The `:mac` option for host-only networks is respected. [GH-1536]
  - Don't preserve modified time when untarring boxes. [GH-1539]
  - Forwarded port auto-correct will not auto-correct to a port
    that is also in use.
  - Cygwin will always output color by default. Specify `--no-color` to
    override this.
  - Assume Cygwin has a TTY for asking for input. [GH-1430]
  - Expand Cygwin paths to Windows paths for calls to VBoxManage and
    for VirtualBox shared folders.
  - Output the proper clear line text for shells in Cygwin when
    reporting dynamic progress.
  - When using `Builder` instances for hooks, the builders will be
    merged for the proper before/after chain. [GH-1555]
  - Use the Vagrant temporary directory again for temporary files
    since they can be quite large and were messing with tmpfs. [GH-1442]
  - Fix issue parsing extra SSH args in `vagrant ssh` in multi-machine
    environments. [GH-1545]
  - Networks come back up properly on RedHat systems after reboot. [GH-921]
  - `config.ssh` settings override all detected SSH settings (regression). [GH-1479]
  - `ssh-config` won't raise an exception if the VirtualBox machine
    is not created. [GH-1562]
  - Multiple machines defined in the same Vagrantfile with the same
    name will properly merge.
  - More robust hostname checking for RedHat. [GH-1566]
  - Cookbook path existence for Chef is no longer an error, so that
    things like librarian and berkshelf plugins work properly. [GH-1570]
  - Chef solo provisioner uses proper SSH username instead of hardcoded
    config. [GH-1576]
  - Shell provisioner takes ownership of uploaded files properly so
    that they can also be manually executed later. [GH-1576]

## 1.1.6 (April 3, 2013)

BUG FIXES:

  - Fix SSH re-use connection logic to drop connection if an
    error occurs.

## 1.1.5 (April 2, 2013)

IMPROVEMENTS:

  - More robust SSH connection close detection.
  - Don't load `vagrant plugin` installed plugins when in a Bundler
    environment. This happens during plugin development. This will make
    Vagrant errors much quieter when developing plugins.
  - Vagrant will detect Bundler environments, make assumptions that you're
    developing plugins, and will quiet its error output a bit.
  - More comprehensive synced folder configuration validation.
  - VBoxManage errors now show the output from the command so that
    users can potentially know what is wrong.

BUG FIXES:

  - Proper error message if invalid provisioner is used. [GH-1515]
  - Don't error on graceful halt if machine just shut down very
    quickly. [GH-1505]
  - Error message if private key for SSH isn't owned by the proper
    user. [GH-1503]
  - Don't error too early when `config.vm.box` is not properly set.
  - Show a human-friendly error if VBoxManage is not found (exit
    status 126). [GH-934]
  - Action hook prepend/append will only prepend or append once.
  - Retry SSH on Errno::EACCES.
  - Show an error if an invalid network type is used.
  - Don't share Chef solo folder if it doesn't exist on host.

## 1.1.4 (March 25, 2013)

BUG FIXES:

  - Default forwarded port adapter for VirtualBox should be 1.

## 1.1.3 (March 25, 2013)

IMPROVEMENTS:

  - Puppet apply provisioner now retains the default module path
    even while specifying custom module paths. [GH-1207]
  - Re-added DHCP support for host-only networks. [GH-1466]
  - Ability to specify a plugin version, plugin sources, and
    pre-release versions using `--plugin-version`, `--plugin-source`,
    and `--plugin-prerelease`. [GH-1461]
  - Move VirtualBox guest addition checks to after the machine
    boots. [GH-1179]
  - Removed `Vagrant::TestHelpers` because it doesn't really work anymore.
  - Add PLX linux guest support. [GH-1490]

BUG FIXES:

  - Attempt to re-establish SSH connection on `Net::SSH::Disconnect`
  - Allow any value that can convert to a string for `Vagrant.plugin`
  - Chef solo `recipe_url` works properly again. [GH-1467]
  - Port collision detection works properly in VirtualBox with
    auto-corrected ports. [GH-1472]
  - Fix obscure error when temp directory is world writable when
    adding boxes.
  - Improved error handling around network interface detection for
    VirtualBox [GH-1480]

## 1.1.2 (March 18, 2013)

BUG FIXES:

  - When not specifying a cookbooks_path for chef-solo, an error won't
    be shown if "cookbooks" folder is missing.
  - Fix typo for exception when no host-only network with NFS. [GH-1448]
  - Use UNSET_VALUE/nil with args on shell provisioner by default since
    `[]` was too truthy. [GH-1447]

## 1.1.1 (March 18, 2013)

IMPROVEMENTS:

  - Don't load plugins on any `vagrant plugin` command, so that errors
    are avoided. [GH-1418]
  - An error will be shown if you forward a port to the same host port
    multiple times.
  - Automatically convert network, provider, and provisioner names to
    symbols internally in case people define them as strings.
  - Using newer versions of net-ssh and net-scp. [GH-1436]

BUG FIXES:

  - Quote keys to StringBlockEditor so keys with spaces, parens, and
    so on work properly.
  - When there is no route to host for SSH, re-establish a new connection.
  - `vagrant package` once again works, no more nil error. [GH-1423]
  - Human friendly error when "metadata.json" is missing in a box.
  - Don't use the full path to the manifest file with the Puppet provisioner
    because it exposes a bug with Puppet path lookup on VMware.
  - Fix bug in VirtualBox provider where port forwarding just didn't work if
    you attempted to forward to a port under 1024. [GH-1421]
  - Fix cross-device box adds for Windows. [GH-1424]
  - Fix minor issues with defaults of configuration of the shell
    provisioner.
  - Fix Puppet server using "host_name" instead of "hostname" [GH-1444]
  - Raise a proper error if no hostonly network is found for NFS with
    VirtualBox. [GH-1437]

## 1.1.0 (March 14, 2013)

BACKWARDS INCOMPATIBILITIES:

  - Vagrantfiles from 1.0.x that _do not use_ any plugins are fully
    backwards compatible. If plugins are used, they must be removed prior
    to upgrading. The new plugin system in place will avoid this issue in
    the future.
  - Lots of changes introduced in the form of a new configuration version and
    format, but this is _opt-in_. Old Vagrantfile format continues to be supported,
    as promised. To use the new features that will be introduced throughout
    the 1.x series, you'll have to upgrade at some point.

FEATURES:

  - Groundwork for **providers**, alternate backends for Vagrant that
    allow Vagrant to power systems other than VirtualBox. Much improvement
    and change will come to this throughout the 1.x lifecycle. The API
    will continue to change, features will be added, and more. Specifically,
    a revamped system for handling shared folders gracefully across providers
    will be introduced in a future release.
  - New plugin system which adds much more structure and stability to
    the overall API. The goal of this system is to make it easier to write
    powerful plugins for Vagrant while providing a backwards-compatible API
    so that plugins will always _load_ (though they will almost certainly
    not be _functional_ in future versions of Vagrant).
  - Plugins are now installed and managed using the `vagrant plugin` interface.
  - Allow "file://" URLs for box URLs. [GH-1087]
  - Emit "vagrant-mount" upstart event when NFS shares are mounted. [GH-1118]
  - Add a VirtualBox provider config `auto_nat_dns_proxy` which when set to
    false will not attempt to automatically manage NAT DNS proxy settings
    with VirtualBox. [GH-1313]
  - `vagrant provision` accepts the `--provision-with` flag [GH-1167]
  - Set the name of VirtualBox machines with `virtualbox.name` in the
    VirtualBox provider config. [GH-1126]
  - `vagrant ssh` will execute an `ssh` binary on Windows if it is on
    your PATH. [GH-933]
  - The environmental variable `VAGRANT_VAGRANTFILE` can be used to
    specify an alternate Vagrantfile filename.

IMPROVEMENTS / BUG FIXES:

  - Vagrant works much better in Cygwin environments on Windows by
    properly resolving Cygwin paths. [GH-1366]
  - Improve the SSH "ready?" check by more gracefully handling timeouts. [GH-841]
  - Human friendly error if connection times out for HTTP downloads. [GH-849]
  - Detect when the VirtualBox installation is incomplete and error. [GH-846]
  - Detect when kernel modules for VirtualBox need to be installed on Gentoo
    systems and report a user-friendly error. [GH-710]
  - All `vagrant` commands that can take a target VM name can take one even
    if you're not in a multi-VM environment. [GH-894]
  - Hostname is set before networks are setup to avoid very slow `sudo`
    speeds on CentOS. [GH-922]
  - `config.ssh.shell` now includes the flags to pass to it, such as `-l` [GH-917]
  - The check for whether a port is open or not is more complete by
    catching ENETUNREACH errors. [GH-948]
  - SSH uses LogLevel FATAL so that errors are still shown.
  - Sending a SIGINT (Ctrl-C) very early on when executing `vagrant` no
    longer results in an ugly stack trace.
  - Chef JSON configuration output is now pretty-printed to be
    human readable. [GH-1146]
    that SSHing succeeds when booting a machine.
  - VMs in the "guru meditation" state can be destroyed now using
    `vagrant destroy`.
  - Fix issue where changing SSH key permissions didn't properly work. [GH-911]
  - Fix issue where Vagrant didn't properly detect VBoxManage on Windows
    if VBOX_INSTALL_PATH contained multiple paths. [GH-885]
  - Fix typo in setting host name for Gentoo guests. [GH-931]
  - Files that are included with `vagrant package --include` now properly
    preserve file attributes on earlier versions of Ruby. [GH-951]
  - Multiple interfaces now work with Arch linux guests. [GH-957]
  - Fix issue where subprocess execution would always spin CPU of Ruby
    process to 100%. [GH-832]
  - Fix issue where shell provisioner would sometimes never end. [GH-968]
  - Fix issue where puppet would reorder module paths. [GH-964]
  - When console input is asked for (destroying a VM, bridged interfaces, etc.),
    keystrokes such as ctrl-D and ctrl-C are more gracefully handled. [GH-1017]
  - Fixed bug where port check would use "localhost" on systems where
    "localhost" is not available. [GH-1057]
  - Add missing translation for "saving" state on VirtualBox. [GH-1110]
  - Proper error message if the remote end unexpectedly resets the connection
    while downloading a box over HTTP. [GH-1090]
  - Human-friendly error is raised if there are permission issues when
    using SCP to upload files. [GH-924]
  - Box adding doesn't use `/tmp` anymore which can avoid some cross-device
    copy issues. [GH-1199]
  - Vagrant works properly in folders with strange characters. [GH-1223]
  - Vagrant properly handles "paused" VirtualBox machines. [GH-1184]
  - Better behavior around permissions issues when copying insecure
    private key. [GH-580]

## 1.0.7 (March 13, 2013)

  - Detect if a newer version of Vagrant ran and error if it did,
    because we're not forward-compatible.
  - Check for guest additions version AFTER booting. [GH-1179]
  - Quote IdentityFile in `ssh-config` so private keys with spaces in
    the path work. [GH-1322]
  - Fix issue where multiple Puppet module paths can be re-ordered [GH-964]
  - Shell provisioner won't hang on Windows anymore due to unclosed
    tempfile. [GH-1040]
  - Retry setting default VM name, since it sometimes fails first time. [GH-1368]
  - Support setting hostname on Suse [GH-1063]

## 1.0.6 (December 21, 2012)

  - Shell provisioner outputs proper line endings on Windows [GH-1164]
  - SSH upload opens file to stream which fixes strange upload issues.
  - Check for proper exit codes for Puppet, since multiple exit codes
    can mean success. [GH-1180]
  - Fix issue where DNS doesn't resolve properly for 12.10. [GH-1176]
  - Allow hostname to be a substring of the box name for Ubuntu [GH-1163]
  - Use `puppet agent` instead of `puppetd` to be Puppet 3.x
    compatible. [GH-1169]
  - Work around bug in VirtualBox exposed by bug in OS X 10.8 where
    VirtualBox executables couldn't handle garbage being injected into
    stdout by OS X.

## 1.0.5 (September 18, 2012)

  - Work around a critical bug in VirtualBox 4.2.0 on Windows that
    causes Vagrant to not work. [GH-1130]
  - Plugin loading works better on Windows by using the proper
    file path separator.
  - NFS works on Fedora 16+. [GH-1140]
  - NFS works with newer versions of Arch hosts that use systemd. [GH-1142]

## 1.0.4 (September 13, 2012)

  - VirtualBox 4.2 driver. [GH-1120]
  - Correct `ssh-config` help to use `--host`, not `-h`.
  - Use "127.0.0.1" instead of "localhost" for port checking to fix problem
    where "localhost" is not properly setup. [GH-1057]
  - Disable read timeout on Net::HTTP to avoid `rbuf_fill` error. [GH-1072]
  - Retry SSH on `EHOSTUNREACH` errors.
  - Add missing translation for "saving" state. [GH-1110]

## 1.0.3 (May 1, 2012)

  - Don't enable NAT DNS proxy on machines where resolv.conf already points
    to localhost. This allows Vagrant to work once again with Ubuntu
    12.04. [GH-909]

## 1.0.2 (March 25, 2012)

  - Provisioners will still mount folders and such if `--no-provision` is
    used, so that `vagrant provision` works. [GH-803]
  - Nicer error message if an unsupported SSH key type is used. [GH-805]
  - Gentoo guests can now have their host names changed. [GH-796]
  - Relative paths can be used for the `config.ssh.private_key_path`
    setting. [GH-808]
  - `vagrant ssh` now works on Solaris, where `IdentitiesOnly` was not
    an available option. [GH-820]
  - Output works properly in the face of broken pipes. [GH-819]
  - Enable Host IO Cache on the SATA controller by default.
  - Chef-solo provisioner now supports encrypted data bags. [GH-816]
  - Enable the NAT DNS proxy by default, allowing your DNS to continue
    working when you switch networks. [GH-834]
  - Checking for port forwarding collisions also checks for other applications
    that are potentially listening on that port as well. [GH-821]
  - Multiple VM names can be specified for the various commands now. For
    example: `vagrant up web db service`. [GH-795]
  - More robust error handling if a VM fails to boot. The error message
    is much clearer now. [GH-825]

## 1.0.1 (March 11, 2012)

  - Installers are now bundled with Ruby 1.9.3p125. Previously they were
    bundled with 1.9.3p0. This actually fixes some IO issues with Windows.
  - Windows installer now outputs a `vagrant` binary that will work in msys
    or Cygwin environments.
  - Fix crashing issue which manifested itself in multi-VM environments.
  - Add missing `rubygems` require in `environment.rb` to avoid
    possible load errors. [GH-781]
  - `vagrant destroy` shows a nice error when called without a
    TTY (and hence can't confirm). [GH-779]
  - Fix an issue with the `:vagrantfile_name` option to `Vagrant::Environment`
    not working properly. [GH-778]
  - `VAGRANT_CWD` environmental variable can be used to set the CWD to
    something other than the current directory.
  - Downloading boxes from servers that don't send a content-length
    now works properly. [GH-788]
  - The `:facter` option now works for puppet server. [GH-790]
  - The `--no-provision` and `--provision-with` flags are available to
    `vagrant reload` now.
  - `:openbsd` guest which supports only halting at the moment. [GH-773]
  - `ssh-config -h` now shows help, instead of assuming a host is being
    specified. For host, you can still use `--host`. [GH-793]

## 1.0.0 (March 6, 2012)

  - `vagrant gem` should now be used to install Vagrant plugins that are
    gems. This installs the gems to a private gem folder that Vagrant adds
    to its own load path. This isolates Vagrant-related gems from system
    gems.
  - Plugin loading no longer happens right when Vagrant is loaded, but when
    a Vagrant environment is loaded. I don't anticipate this causing any
    problems but it is a backwards incompatible change should a plugin
    depend on this (but I don't see any reason why they would).
  - `vagrant destroy` now asks for confirmation by default. This can be
    overridden with the `--force` flag. [GH-699]
  - Fix issue with Puppet config inheritance. [GH-722]
  - Fix issue where starting a VM on some systems was incorrectly treated
    as failing. [GH-720]
  - It is now an error to specify the packaging `output` as a directory. [GH-730]
  - Unix-style line endings are used properly for guest OS. [GH-727]
  - Retry certain VirtualBox operations, since they intermittently fail.
    [GH-726]
  - Fix issue where Vagrant would sometimes "lose" a VM if an exception
    occurred. [GH-725]
  - `vagrant destroy` destroys virtual machines in reverse order. [GH-739]
  - Add an `fsid` option to Linux NFS exports. [GH-736]
  - Fix edge case where an exception could be raised in networking code. [GH-742]
  - Add missing translation for the "guru meditation" state. [GH-745]
  - Check that VirtualBox exists before certain commands. [GH-746]
  - NIC type can be defined for host-only network adapters. [GH-750]
  - Fix issue where re-running chef-client would sometimes cause
    problems due to file permissions. [GH-748]
  - FreeBSD guests can now have their hostnames changed. [GH-757]
  - FreeBSD guests now support host only networking and bridged networking. [GH-762]
  - `VM#run_action` is now public so plugin-devs can hook into it.
  - Fix crashing bug when attempting to run commands on the "primary"
    VM in a multi-VM environment. [GH-761]
  - With puppet you can now specify `:facter` as a dictionary of facts to
    override what is generated by Puppet. [GH-753]
  - Automatically convert all arguments to `customize` to strings.
  - openSUSE host system. [GH-766]
  - Fix subprocess IO deadlock which would occur on Windows. [GH-765]
  - Fedora 16 guest support. [GH-772]

## 0.9.7 (February 9, 2012)

  - Fix regression where all subprocess IO simply didn't work with
    Windows. [GH-721]

## 0.9.6 (February 7, 2012)

  - Fix strange issue with inconsistent childprocess reads on JRuby. [GH-711]
  - `vagrant ssh` does a direct `exec()` syscall now instead of going through
    the shell. This makes it so things like shell expansion oddities no longer
    cause problems. [GH-715]
  - Fix crashing case if there are no ports to forward.
  - Fix issue surrounding improper configuration of host only networks on
    RedHat guests. [GH-719]
  - NFS should work properly on Gentoo. [GH-706]

## 0.9.5 (February 5, 2012)

  - Fix crashing case when all network options are `:auto_config false`.
    [GH-689]
  - Type of network adapter can be specified with `:nic_type`. [GH-690]
  - The NFS version can be specified with the `:nfs_version` option
    on shared folders. [GH-557]
  - Greatly improved FreeBSD guest and host support. [GH-695]
  - Fix instability with RedHat guests and host only and bridged networks.
    [GH-698]
  - When using bridged networking, only list the network interfaces
    that are up as choices. [GH-701]
  - More intelligent handling of the `certname` option for puppet
    server. [GH-702]
  - You may now explicitly set the network to bridge to in the Vagrantfile
    using the `:bridge` parameter. [GH-655]

## 0.9.4 (January 28, 2012)

  - Important internal changes to middlewares that make plugin developer's
    lives much easier. [GH-684]
  - Match VM names that have parens, brackets, etc.
  - Detect when the VirtualBox kernel module is not loaded and error. [GH-677]
  - Set `:auto_config` to false on any networking option to not automatically
    configure it on the guest. [GH-663]
  - NFS shared folder guest paths can now contain shell expansion characters
    such as `~`.
  - NFS shared folders with a `:create` flag will have their host folders
    properly created if they don't exist. [GH-667]
  - Fix the precedence for Arch, Ubuntu, and FreeBSD host classes so
    they are properly detected. [GH-683]
  - Fix issue where VM import sometimes made strange VirtualBox folder
    layouts. [GH-669]
  - Call proper `id` command on Solaris. [GH-679]
  - More accurate VBoxManage error detection.
  - Shared folders can now be marked as transient using the `:transient`
    flag. [GH-688]

## 0.9.3 (January 24, 2012)

  - Proper error handling for not enough arguments to `box` commands.
  - Fix issue causing crashes with bridged networking. [GH-673]
  - Ignore host only network interfaces that are "down." [GH-675]
  - Use "printf" instead of "echo" to determine shell expanded files paths
    which is more generally POSIX compliant. [GH-676]

## 0.9.2 (January 20, 2012)

  - Support shell expansions in shared folder guest paths again. [GH-656]
  - Fix issue where Chef solo always expected the host to have a
    "cookbooks" folder in their directory. [GH-638]
  - Fix `forward_agent` not working when outside of blocks. [GH-651]
  - Fix issue causing custom guest implementations to not load properly.
  - Filter clear screen character out of output on SSH.
  - Log output now goes on `stderr`, since it is utility information.
  - Get rid of case where a `NoMethodError` could be raised while
    determining VirtualBox version. [GH-658]
  - Debian/Ubuntu uses `ifdown` again, instead of `ifconfig xxx down`, since
    the behavior seems different/wrong.
  - Give a nice error if `:vagrant` is used as a JSON key, since Vagrant
    uses this. [GH-661]
  - If there is only one bridgable interface, use that without asking
    the user. [GH-655]
  - The shell will have color output if ANSICON is installed on Windows. [GH-666]

## 0.9.1 (January 18, 2012)

  - Use `ifconfig device down` instead of `ifdown`. [GH-649]
  - Clearer invalid log level error. [GH-645]
  - Fix exception raised with NFS `recover` method.
  - Fix `ui` `NoMethodError` exception in puppet server.
  - Fix `vagrant box help` on Ruby 1.8.7. [GH-647]

## 0.9.0 (January 17, 2012)

  - VirtualBox 4.0 support backported in addition to supporting VirtualBox 4.1.
  - `config.vm.network` syntax changed so that the first argument is now the type
    of argument. Previously where you had `config.vm.network "33.33.33.10"` you
    should now put `config.vm.network :hostonly, "33.33.33.10"`. This is in order
    to support bridged networking, as well.
  - `config.vm.forward_port` no longer requires a name parameter.
  - Bridged networking. `config.vm.network` with `:bridged` as the option will
    setup a bridged network.
  - Host only networks can be configured with DHCP now. Specify `:dhcp` as
    the IP and it will be done.
  - `config.vm.customize` now takes a command to send to `VBoxManage`, so any
    arbitrary command can be sent. The older style of passing a block no longer
    works and Vagrant will give a proper error message if it notices this old-style
    being used.
  - `config.ssh.forwarded_port_key` is gone. Vagrant no longer cares about
    forwarded port names for any reason. Please use `config.ssh.guest_port`
    (more below).
  - `config.ssh.forwarded_port_destination` has been replaced by
    `config.ssh.guest_port` which more accurately reflects what it is
    used for. Vagrant will automatically scan forwarded ports that match the
    guest port to find the SSH port.
  - Logging. The entire Vagrant source has had logging sprinkled throughout
    to make debugging issues easier. To enable logging, set the VAGRANT_LOG
    environmental variable to the log level you wish to see. By default,
    logging is silent.
  - `system` renamed to `guest` throughout the source. Any `config.vm.system`
    configurations must be changed to `config.vm.guest`
  - Puppet provisioner no longer defaults manifest to "box.pp." Instead, it
    is now "default.pp"
  - All Vagrant commands that take a VM name in a Multi-VM environment
    can now be given a regular expression. If the name starts and ends with a "/"
    then it is assumed to be a regular expression. [GH-573]
  - Added a "--plain" flag to `vagrant ssh` which will cause Vagrant to not
    perform any authentication. It will simply `ssh` into the proper IP and
    port of the virtual machine.
  - If a shared folder now has a `:create` flag set to `true`, the path on the
    host will be created if it doesn't exist.
  - Added `--force` flag to `box add`, which will overwite any existing boxes
    if they exist. [GH-631]
  - Added `--provision-with` to `up` which configures what provisioners run,
    by shortcut. [GH-367]
  - Arbitrary mount options can be passed with `:extra` to any shared
    folders. [GH-551]
  - Options passed after a `--` to `vagrant ssh` are now passed directly to
    `ssh`. [GH-554]
  - Ubuntu guests will now emit a `vagrant-mounted` upstart event after shared
    folders are mounted.
  - `attempts` is a new option on chef client and chef solo provisioners. This
    will run the provisioner multiple times until erroring about failing
    convergence. [GH-282]
  - Removed Thor as a dependency for the command line interfaces. This resulted
    in general speed increases across all command line commands.
  - Linux uses `shutdown -h` instead of `halt` to hopefully more consistently
    power off the system. [GH-575]
  - Tweaks to SSH to hopefully be more reliable in coming up.
  - Helpful error message when SCP is unavailable in the guest. [GH-568]
  - Error message for improperly packaged box files. [GH-198]
  - Copy insecure private key to user-owned directory so even
    `sudo` installed Vagrant installations work. [GH-580]
  - Provisioner stdout/stderr is now color coded based on stdout/stderr.
    stdout is green, stderr is red. [GH-595]
  - Chef solo now prompts users to run a `reload` if shared folders
    are not found on the VM. [GH-253]
  - "--no-provision" once again works for certain commands. [GH-591]
  - Resuming a VM from a saved state will show an error message if there
    would be port collisions. [GH-602]
  - `vagrant ssh -c` will now exit with the same exit code as the command
    run. [GH-598]
  - `vagrant ssh -c` will now send stderr to stderr and stdout to stdout
    on the host machine, instead of all output to stdout.
  - `vagrant box add` path now accepts unexpanded shell paths such as
    `~/foo` and will properly expand them. [GH-633]
  - Vagrant can now be interrupted during the "importing" step.
  - NFS exports will no longer be cleared when an expected error occurs. [GH-577]

## 0.8.10 (December 10, 2011)

  - Revert the SSH tweaks made in 0.8.8. It affected stability

## 0.8.8 (December 1, 2011)

  - Mount shared folders shortest to longest to avoid mounting
    subfolders first. [GH-525]
  - Support for basic HTTP auth in the URL for boxes.
  - Solaris support for host only networks. [GH-533]
  - `vagrant init` respects `Vagrant::Environment` cwd. [GH-528]
  - `vagrant` commands will not output color when stdout is
    not a TTY.
  - Fix issue where `box_url` set with multiple VMs could cause issues. [GH-564]
  - Chef provisioners no longer depend on a "v-root" share being
    available. [GH-556]
  - NFS should work for FreeBSD hosts now. [GH-510]
  - SSH executed methods respect `config.ssh.max_tries`. [GH-508]
  - `vagrant box add` now respects the "no_proxy" environmental variable.
    [GH-502]
  - Tweaks that should make "Waiting for VM to boot" slightly more
    reliable.
  - Add comments to Vagrantfile to make it detected as Ruby file for
    `vi` and `emacs`. [GH-515]
  - More correct guest addition version checking. [GH-514]
  - Chef solo support on Windows is improved. [GH-542]
  - Put encrypted data bag secret into `/tmp` by default so that
    permissions are almost certainly guaranteed. [GH-512]

## 0.8.7 (September 13, 2011)

  - Fix regression with remote paths from chef-solo. [GH-431]
  - Fix issue where Vagrant crashes if `.vagrant` file becomes invalid. [GH-496]
  - Issue a warning instead of an error for attempting to forward a port
    <= 1024. [GH-487]

## 0.8.6 (August 28, 2011)

  - Fix issue with download progress not properly clearing the line. [GH-476]
  - NFS should work properly on Fedora. [GH-450]
  - Arguments can be specified to the `shell` provisioner via the `args` option. [GH-475]
  - Vagrant behaves much better when there are "inaccessible" VMs. [GH-453]

## 0.8.5 (August 15, 2011)

Note: 0.8.3 and 0.8.4 was yanked due to RubyGems encoding issue.

 - Fix SSH `exec!` to inherit proper `$PATH`. [GH-426]
 - Chef client now accepts an empty (`nil`) run list again. [GH-429]
 - Fix incorrect error message when running `provision` on halted VM. [GH-447]
 - Checking guest addition versions now ignores OSE. [GH-438]
 - Chef solo from a remote URL fixed. [GH-431]
 - Arch linux support: host only networks and changing the host name. [GH-439] [GH-448]
 - Chef solo `roles_path` and `data_bags_path` can only be be single paths. [GH-446]
 - Fix `virtualbox_not_detected` error message to require 4.1.x. [GH-458]
 - Add shortname (`hostname -s`) for hostname setting on RHEL systems. [GH-456]
 - `vagrant ssh -c` output no longer has a prefix and respects newlines
   from the output. [GH-462]

## 0.8.2 (July 22, 2011)

  - Fix issue with SSH disconnects not reconnecting.
  - Fix chef solo simply not working with roles/data bags. [GH-425]
  - Multiple chef solo provisioners now work together.
  - Update Puppet provisioner so no deprecation warning is shown. [GH-421]
  - Removed error on "provisioner=" in config, as this has not existed
    for some time now.
  - Add better validation for networking.

## 0.8.1 (July 20, 2011)

  - Repush of 0.8.0 to fix a Ruby 1.9.2 RubyGems issue.

## 0.8.0 (July 20, 2011)

  - VirtualBox 4.1 support _only_. Previous versions of VirtualBox
    are supported by earlier versions of Vagrant.
  - Performance optimizations in `virtualbox` gem. Huge speed gains.
  - `:chef_server` provisioner is now `:chef_client`. [GH-359]
  - SSH connection is now cached after first access internally,
    speeding up `vagrant up`, `reload`, etc. quite a bit.
  - Actions which modify the VM now occur much more quickly,
    greatly speeding up `vagrant up`, `reload`, etc.
  - SUSE host only networking support. [GH-369]
  - Show nice error message for invalid HTTP responses for HTTP
    downloader. [GH-403]
  - New `:inline` option for shell provisioner to provide inline
    scripts as a string. [GH-395]
  - Host only network now properly works on multiple adapters. [GH-365]
  - Can now specify owner/group for regular shared folders. [GH-350]
  - `ssh_config` host name will use VM name if given. [GH-332]
  - `ssh` `-e` flag changed to `-c` to align with `ssh` standard
    behavior. [GH-323]
  - Forward agent and forward X11 settings properly appear in
    `ssh_config` output. [GH-105]
  - Chef JSON can now be set with `chef.json =` instead of the old
    `merge` technique. [GH-314]
  - Provisioner configuration is no longer cleared when the box
    needs to be downloaded during an `up`. [GH-308]
  - Multiple Chef provisioners no longer overwrite cookbook folders. [GH-407]
  - `package` won't delete previously existing file. [GH-408]
  - Vagrantfile can be lowercase now. [GH-399]
  - Only one copy of Vagrant may be running at any given time. [GH-364]
  - Default home directory for Vagrant moved to `~/.vagrant.d` [GH-333]
  - Specify a `forwarded_port_destination` for SSH configuration and
    SSH port searching will fall back to that if it can't find any
    other port. [GH-375]

## 0.7.8 (July 19, 2011)

  - Make sure VirtualBox version check verifies that it is 4.0.x.

## 0.7.7 (July 12, 2011)

  - Fix crashing bug with Psych and Ruby 1.9.2. [GH-411]

## 0.7.6 (July 2, 2011)

  - Run Chef commands in a single command. [GH-390]
  - Add `nfs` option for Chef to mount Chef folders via NFS. [GH-378]
  - Add translation for `aborted` state in VM. [GH-371]
  - Use full paths with the Chef provisioner so that restart cookbook will
    work. [GH-374]
  - Add "--no-color" as an argument and no colorized output will be used. [GH-379]
  - Added DEVICE option to the RedHat host only networking entry, which allows
    host only networking to work even if the VM has multiple NICs. [GH-382]
  - Touch the network configuration file for RedHat so that the `sed` works
    with host only networking. [GH-381]
  - Load prerelease versions of plugins if available.
  - Do not load a plugin if it depends on an invalid version of Vagrant.
  - Encrypted data bag support in Chef server provisioner. [GH-398]
  - Use the `-H` flag to set the proper home directory for `sudo`. [GH-370]

## 0.7.5 (May 16, 2011)

  - `config.ssh.port` can be specified and takes highest precedence if specified.
    Otherwise, Vagrant will still attempt to auto-detect the port. [GH-363]
  - Get rid of RubyGems deprecations introduced with RubyGems 1.8.x
  - Search in pre-release gems for plugins as well as release gems.
  - Support for Chef-solo `data_bags_path` [GH-362]
  - Can specify path to Chef binary using `binary_path` [GH-342]
  - Can specify additional environment data for Chef using `binary_env` [GH-342]

## 0.7.4 (May 12, 2011)

  - Chef environments support (for Chef 0.10) [GH-358]
  - Suppress the "added to known hosts" message for SSH [GH-354]
  - Ruby 1.8.6 support [GH-352]
  - Chef proxy settings now work for chef server [GH-335]

## 0.7.3 (April 19, 2011)

  - Retry all SSH on Net::SSH::Disconnect in case SSH is just restarting. [GH-313]
  - Add NFS shared folder support for Arch linux. [GH-346]
  - Fix issue with unknown terminal type output for sudo commands.
  - Forwarded port protocol can now be set as UDP. [GH-311]
  - Chef server file cache path and file backup path can be configured. [GH-310]
  - Setting hostname should work on Debian now. [GH-307]

## 0.7.2 (February 8, 2011)

  - Update JSON dependency to 1.5.1, which works with Ruby 1.9 on
    Windows.
  - Fix sudo issues on sudo < 1.7.0 (again).
  - Fix race condition in SSH, which specifically manifested itself in
    the chef server provisioner. [GH-295]
  - Change sudo shell to use `bash` (configurable). [GH-301]
  - Can now set mac address of host only network. [GH-294]
  - NFS shared folders with spaces now work properly. [GH-293]
  - Failed SSH commands now show output in error message. [GH-285]

## 0.7.1 (January 28, 2011)

  - Change error output with references to VirtualBox 3.2 to 4.0.
  - Internal SSH through net-ssh now uses `IdentitiesOnly` thanks to
    upstream net-ssh fix.
  - Fix issue causing warnings to show with `forwardx11` enabled for SSH. [GH-279]
  - FreeBSD support for host only networks, NFS, halting, etc. [GH-275]
  - Make SSH commands which use sudo compatible with sudo < 1.7.0. [GH-278]
  - Fix broken puppet server provisioner which called a nonexistent
    method.
  - Default SSH host changed from `localhost` to `127.0.0.1` since
    `localhost` is not always loopback.
  - New `shell` provisioner which simply uploads and executes a script as
    root on the VM.
  - Gentoo host only networking no longer fails if alrady setup. [GH-286]
  - Set the host name of your guest OS with `config.vm.host_name` [GH-273]
  - `vagrant ssh-config` now outputs the configured `config.ssh.host`

## 0.7.0 (January 19, 2011)

  - VirtualBox 4.0 support. Support for VirtualBox 3.2 is _dropped_, since
    the API is so different. Stay with the 0.6.x series if you have VirtualBox
    3.2.x.
  - Puppet server provisioner. [GH-262]
  - Use numeric uid/gid in mounting shared folders to increase portability. [GH-252]
  - HTTP downloading follows redirects. [GH-163]
  - Downloaders have clearer output to note what they're doing.
  - Shared folders with no guest path are not automounted. [GH-184]
  - Boxes downloaded during `vagrant up` reload the Vagrantfile config, which
    fixes a problem with box settings not being properly loaded. [GH-231]
  - `config.ssh.forward_x11` to enable the ForwardX11 SSH option. [GH-255]
  - Vagrant source now has a `contrib` directory where contributions of miscellaneous
    addons for Vagrant will be added.
  - Vagrantfiles are now loaded only once (instead of 4+ times) [GH-238]
  - Ability to move home vagrant dir (~/.vagrant) by setting VAGRANT_HOME
    environmental variable.
  - Removed check and error for the "OSE" version of VirtualBox, since with
    VirtualBox 4 this distinction no longer exists.
  - Ability to specify proxy settings for chef. [GH-169]
  - Helpful error message shown if NFS mounting fails. [GH-135]
  - Gentoo guests now support host only networks. [GH-240]
  - RedHat (CentOS included) guests now support host only networks. [GH-260]
  - New Vagrantfile syntax for enabling and configuring provisioners. This
    change is not backwards compatible. [GH-265]
  - Provisioners are now RVM-friendly, meaning if you installed chef or puppet
    with an RVM managed Ruby, Vagrant now finds then. [GH-254]
  - Changed the unused host only network destroy mechanism to check for
    uselessness after the VM is destroyed. This should result in more accurate
    checks.
  - Networks are no longer disabled upon halt/destroy. With the above
    change, its unnecessary.
  - Puppet supports `module_path` configuration to mount local modules directory
    as a shared folder and configure puppet with it. [GH-270]
  - `ssh-config` now outputs `127.0.0.1` as the host instead of `localhost`.

## 0.6.9 (December 21, 2010)

  - Puppet provisioner. [GH-223]
  - Solaris system configurable to use `sudo`.
  - Solaris system registered, so it can be set with `:solaris`.
  - `vagrant package` include can be a directory name, which will cause the
    contents to be recursively copied into the package. [GH-241]
  - Arbitrary options to puppet binary can be set with `config.puppet.options`. [GH-242]
  - BSD hosts use proper GNU sed syntax for clearing NFS shares. [GH-243]
  - Enumerate VMs in a multi-VM environment in order they were defined. [GH-244]
  - Check for VM boot changed to use `timeout` library, which works better with Windows.
  - Show special error if VirtualBox not detected on 64-bit Windows.
  - Show error to Windows users attempting to use host only networking since
    it doesn't work yet.

## 0.6.8 (November 30, 2010)

  - Network interfaces are now up/down in distinct commands instead of just
    restarting "networking." [GH-192]
  - Add missing translation for chef binary missing. [GH-203]
  - Fix default settings for Opscode platform and comments. [GH-213]
  - Blank client name for chef server now uses FQDN by default, instead of "client" [GH-214]
  - Run list can now be nil, which will cause it to sync with chef server (when
    chef server is enabled). [GH-214]
  - Multiple NFS folders now work on linux. [GH-215]
  - Add translation for state "stuck" which is very rare. [GH-218]
  - virtualbox gem dependency minimum raised to 0.7.6 to verify FFI < 1.0.0 is used.
  - Fix issue where box downloading from `vagrant up` didn't reload the box collection. [GH-229]

## 0.6.7 (November 3, 2010)

  - Added validation to verify that a box is specified.
  - Proper error message when box is not found for `config.vm.box`. [GH-195]
  - Fix output of `vagrant status` with multi-vm to be correct. [GH-196]

## 0.6.6 (October 14, 2010)

  - `vagrant status NAME` works once again. [GH-191]
  - Conditional validation of Vagrantfile so that some commands don't validate. [GH-188]
  - Fix "junk" output for ssh-config. [GH-189]
  - Fix port collision handling with greater than two VMs. [GH-185]
  - Fix potential infinite loop with root path if bad CWD is given to environment.

## 0.6.5 (October 8, 2010)

  - Validations on base MAC address to avoid situation described in GH-166, GH-181
    from ever happening again.
  - Properly load sub-VM configuration on first-pass of config loading. Solves
    a LOT of problems with multi-VM. [GH-166] [GH-181]
  - Configuration now only validates on final Vagrantfile proc, so multi-VM
    validates correctly.
  - A nice error message is given if ".vagrant" is a directory and therefore
    can't be accessed. [GH-172]
  - Fix plugin loading in a Rails 2.3.x project. [GH-176]

## 0.6.4 (October 4, 2010)

  - Default VM name is now properly the parent folder of the working directory
    of the environment.
  - Added method to `TestHelpers` to assist with testing new downloaders.
  - `up --no-provision` works again. This disables provisioning during the
    boot process.
  - Action warden doesn't do recovery process on `SystemExit` exceptions,
    allowing the double ctrl-C to work properly again. [related to GH-166]
  - Initial Vagrantfile is now heavily commented with various available
    options. [GH-171]
  - Box add checks if a box already exists before the download. [GH-170]
  - NFS no longer attempts to clean exports file if VM is not created,
    which was causing a stack trace during recovery. [related to GH-166]
  - Basic validation added for Chef configuration (both solo and server).
  - Top config class is now available in all `Vagrant::Config::Base`
    subclasses, which is useful for config validation.
  - Subcommand help shows proper full command in task listing. [GH-168]
  - SSH gives error message if `ssh` binary is not found. [GH-161]
  - SSH gives proper error message if VM is not running. [GH-167]
  - Fix some issues with undefined constants in command errors.

## 0.6.1, 0.6.2, 0.6.3 (September 27, 2010)

A lot of quick releases which all were to fix issues with Ruby 1.8.7
compatibility.

## 0.6.0 (September 27, 2010)

  - VM name now defaults to the name of the containing folder, plus a timestamp.
    This should make it easier to identify VMs in the VirtualBox GUI.
  - Exposed Vagrant test helpers in `Vagrant::TestHelpers` for plugins to easily
    test themselves against Vagrant environments.
  - **Plugins** have landed. Plugins are simply gems which have a `vagrant_init.rb`
    file somewhere in their load path. Please read the documentation on
    vagrantup.com before attempting to create a plugin (which is very easy)
    for more information on how it all works and also some guidelines.
  - `vagrant package` now takes a `--vagrantfile` option to specify a
    Vagrantfile to package. The `--include` approach for including a Vagrantfile
    no longer works (previously built boxes will continue to work).
  - `vagrant package` has new logic with regards to the `--include` option
    depending on if the file path is relative or absolute (they can be
    intermixed):
      * _Relative_ paths are copied directly into the box, preserving
        their path. So `--include lib/foo` would be in the box as "lib/foo"
      * _Absolute_ paths are simply copied files into the root of the
        box. So `--include /lib/foo` would be in the box as "foo"
  - "vagrant_main" is no longer the default run list. Instead, chef
    run list starts empty. It is up to you to specify all recipes in
    the Vagrantfile now.
  - Fixed various issues with certain action middleware not working if
    the VM was not created.
  - SSH connection is retried 5 times if there is a connection refused.
    Related to GH-140.
  - If `http_proxy` environmental variable is set, it will be used as the proxy
    box adding via http.
  - Remove `config.ssh.password`. It hasn't been used for a few versions
    now and was only kept around to avoid exceptions in Vagrantfiles.
  - Configuration is now validated so improper input can be found in
    Vagrantfiles.
  - Fixed issue with not detecting Vagrantfile at root directory ("/").
  - Vagrant now gives a nice error message if there is a syntax error
    in any Vagrantfile. [GH-154]
  - The format of the ".vagrant" file which stores persisted VMs has
    changed. This is **backwards incompatible**. Will provide an upgrade
    utility prior to 0.6 launch.
  - Every [expected] Vagrant error now exits with a clean error message
    and a unique exit status, and raises a unique exception (if you're
    scripting Vagrant).
  - Added I18n gem dependency for pulling strings into clean YML files.
    Vagrant is now localizable as a side effect! Translations welcome.
  - Fixed issue with "Waiting for cleanup" message appearing twice in
    some cases. [GH-145]
  - Converted CLI to use Thor. As a tradeoff, there are some backwards
    incompatibilities:
      * `vagrant package` - The `--include` flag now separates filenames
        by spaces, instead of by commas. e.g. `vagrant package --include x y z`
      * `vagrant ssh` - If you specify a command to execute using the `--execute`
        flag, you may now only specify one command (before you were able to
        specify an arbitrary amount). e.g. `vagrant ssh -e "echo hello"`
      * `vagrant ssh-config` has become `vagrant ssh_config` due to a limitation
        in Thor.

## 0.5.4 (September 7, 2010)

  - Fix issue with the "exec failed" by running on Tiger as well.
  - Give an error when downloading a box which already exists prior
    to actually downloading the box.

## 0.5.3 (August 23, 2010)

  - Add erubis as a dependency since its rendering of `erb` is sane.
  - Fixed poorly formatted Vagrantfile after `vagrant init`. [GH-142]
  - Fixed NFS not working properly with multiple NFS folders.
  - Fixed chef solo provision to work on Windows. It was expanding a linux
    path which prepended a drive letter onto it.

## 0.5.2 (August 3, 2010)

  - `vagrant up` can be used as a way to resume the VM as well (same as
    `vagrant resume`). [GH-134]
  - Sudo uses "-E" flag to preserve environment for chef provisioners.
    This fixes issues with CentOS. [GH-133]
  - Added "IdentitiesOnly yes" to options when `vagrant ssh` is run to
    avoid "Too Many Authentication Failures" error. [GH-131]
  - Fix regression with `package` not working. [GH-132]
  - Added ability to specify box url in `init`, which populates the
    Vagrantfile with the proper `config.vm.box_url`.

## 0.5.1 (July 31, 2010)

  - Allow specifying cookbook paths which exist only on the VM in `config.chef.cookbooks_path`.
    This is used for specifying cookbook paths when `config.chef.recipe_url` is used. [GH-130]
    See updated chef solo documentation for more information on this.
  - No longer show "Disabling host only networks..." if no host only networks
    are destroyed. Quiets `destroy`, `halt`, etc output a bit.
  - Updated getting started guide to be more up to date and generic. [GH-125]
  - Fixed error with doing a `vagrant up` when no Vagrantfile existed. [GH-128]
  - Fixed NFS erroring when NFS wasn't even enabled if `/etc/exports` doesn't
    exist. [GH-126]
  - Fixed `vagrant resume` to properly resume a suspended VM. [GH-122]
  - Fixed `halt`, `destroy`, `reload` to where they failed if the VM was
    in a saved state. [GH-123]
  - Added `config.chef.recipe_url` which allows you to specify a URL to
    a gzipped tar file for chef solo to download cookbooks. See the
    [chef-solo docs](http://wiki.opscode.com/display/chef/Chef+Solo#ChefSolo-RunningfromaURL) for more information.
    [GH-121]
  - Added `vagrant box repackage` which repackages boxes which have
    been added. This is useful in case you want to redistribute a base
    box you have but may have lost the actual "box" file. [GH-120]

## Previous

The changelog began with version 0.5.1 so any changes prior to that
can be seen by checking the tagged releases and reading git commit
messages.
<|MERGE_RESOLUTION|>--- conflicted
+++ resolved
@@ -15,13 +15,10 @@
       crash Vagrant. [GH-3364]
   - commands/status: Machine readable output contains the target. [GH-3218]
   - guests/debian: Changing host name works properly. [GH-3283]
-<<<<<<< HEAD
+  - guests/suse: Shutdown works correctly on SLES [GH-2775]
   - providers/virtualbox: Add missing translation for stopping status. [GH-3368]
   - providers/virtualbox: Host-only networks set cableconnected property
       to "yes" [GH-3365]
-=======
-  - guests/suse: Shutdown works correctly on SLES [GH-2775] 
->>>>>>> 5180f4b6
   - synced\_folders/smb: IDs of synced folders are hashed to work better
       with VMware. [GH-3219]
   - synced\_folders/smb: Passwords with symbols now work. [GH-3242]
